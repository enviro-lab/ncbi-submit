--- conflicted
+++ resolved
@@ -384,18 +384,6 @@
             # ensure length of biosample matches length of barcodes available (excluding controls)
             if not self.barcode_df.empty:
                 barcode_df_filtered = self.barcode_df[~self.barcode_df['sample_name'].isin(self._findExcludables())]
-<<<<<<< HEAD
-                bc_extras = set(barcode_df_filtered["sample_name"].unique()) - set(biosample_df["sample_name"].unique())
-                if len(bc_extras) > 0:
-                    print("\nWARNING:\nSamples exist in barcode file that are not found in BioSample file.")
-                    print(self._offer_skip_option(bc_extras))
-                    warn("")
-                bs_extras = set(biosample_df["sample_name"].unique()) - set(barcode_df_filtered["sample_name"].unique())
-                if len(bs_extras) > 0:
-                    print("\nWARNING:\nSamples exist in BioSample file that are not found in barcode file.")
-                    print(self._offer_skip_option(bs_extras))
-                    warn("")
-=======
                 # seek out/warn about extra samples in barcode map file
                 bc_extras = set(barcode_df_filtered["sample_name"].unique()) - set(biosample_df["sample_name"].unique())
                 if len(bc_extras) > 0:
@@ -416,7 +404,6 @@
                         {self.exclude_file}
                         If {'these samples' if len(bs_extras)!=1 else 'this sample'} should be excluded from submissions, you can use this command:""")
                     self.verifyUnsubmittable(bs_extras, warning)
->>>>>>> c966845a
             if not self.allow_submitted:
                 # ensure all samples present have not been previously submitted
                 self._ensure_new_names_only(biosample_df)
@@ -685,17 +672,11 @@
                 primers = primers[["sample_name","Primer Scheme"]]
                 df = df.merge(primers,on="sample_name")
                 try_others = False
-                # primer_map_failed = False
             else: # if Primer Scheme column missing from file
                 if not self.primer_scheme:
                     raise AttributeError(f"'Primer Scheme' must be a field in the `primer_map` file '{self.primer_map}'. Alternatively, provide `primer_scheme` as an argument.")
                 else:
                     try_others = True
-<<<<<<< HEAD
-                    # primer_map_failed = True
-=======
-                    primer_map_failed = True
->>>>>>> c966845a
             if try_others == True:
                 # if no primer_map or 'Primer Scheme' column isn't found therein, use default for all samples
                 if self.primer_scheme:
@@ -845,14 +826,8 @@
         """Prints `warning` and advises on how to exclude `samples_to_maybe_exclude`"""
 
         if len(samples_to_maybe_exclude) != 0:
-<<<<<<< HEAD
-            logging.warning(warning)
-            print(self._offer_skip_option(samples_to_maybe_exclude))
-            warn("")
-=======
             logging.warning(warning + "\n" + self._offer_skip_option(samples_to_maybe_exclude))
             exit(1)
->>>>>>> c966845a
 
     def getAllowedSamples(self,all_samples=None):
         """Returns collection of allowed samples from gisaid logfile or else all_samples
@@ -1275,22 +1250,6 @@
         
         # biosample/sra
         if db == "bs_sra":
-<<<<<<< HEAD
-            self.upload_if_not_there("sra_biosample.xml")
-            # move to directory containing fastqs files to upload
-            if not self.fastq_dir: raise AttributeError("`fastq_dir` is required when submitting samples")
-            os.chdir(self.fastq_dir)
-            # find and upload all (fastq) files in any column labeled "filename*"
-            sra_df = self._prep_sra_df(use_existing=True)
-
-            fn_cols = [col for col in sra_df.columns if col.startswith("filename")]
-            for i,row in sra_df.iterrows():
-                sample_name = row["sample_name"]
-                for col in fn_cols:
-                    file = row[col]
-                    self.upload_if_not_there(file)
-                self.mark_submitted(sample_name)
-=======
             if self.update_xml:
                 self.upload(file="sra_biosample.xml",outfile="submission.xml")
             else:
@@ -1307,7 +1266,6 @@
                         file = row[col]
                         self.upload_if_not_there(file)
                     self.mark_submitted(sample_name)
->>>>>>> c966845a
 
         self.mark_submit_ready()
 
